//! A TCP proxy server. Forwards connections from port 8081 to port 8080.

#![feature(async_await)]

use futures::prelude::*;
use futures::try_join;
use runtime::net::{TcpListener, TcpStream};

#[runtime::main]
async fn main() -> std::io::Result<()> {
    let mut listener = TcpListener::bind("127.0.0.1:8081")?;
    println!("Listening on {}", listener.local_addr()?);

    // accept connections and process them in parallel
    listener
        .incoming()
<<<<<<< HEAD
        .try_for_each_concurrent(None, async move |client| {
            runtime::task::spawn(async move {
                let server = TcpStream::connect("127.0.0.1:8080").await?;
                println!(
                    "Proxying {} to {}",
                    client.peer_addr()?,
                    server.peer_addr()?
                );
=======
        .try_for_each_concurrent(None, |client| {
            async move {
                runtime::spawn(async move {
                    let server = TcpStream::connect("127.0.0.1:8080").await?;
                    println!(
                        "Proxying {} to {}",
                        client.peer_addr()?,
                        server.peer_addr()?
                    );
>>>>>>> b585c4f8

                    let (cr, cw) = &mut client.split();
                    let (sr, sw) = &mut server.split();
                    let a = cr.copy_into(sw);
                    let b = sr.copy_into(cw);
                    try_join!(a, b)?;

                    Ok::<(), std::io::Error>(())
                })
                .await
            }
        })
        .await?;
    Ok(())
}<|MERGE_RESOLUTION|>--- conflicted
+++ resolved
@@ -14,26 +14,15 @@
     // accept connections and process them in parallel
     listener
         .incoming()
-<<<<<<< HEAD
-        .try_for_each_concurrent(None, async move |client| {
-            runtime::task::spawn(async move {
-                let server = TcpStream::connect("127.0.0.1:8080").await?;
-                println!(
-                    "Proxying {} to {}",
-                    client.peer_addr()?,
-                    server.peer_addr()?
-                );
-=======
         .try_for_each_concurrent(None, |client| {
             async move {
-                runtime::spawn(async move {
+                runtime::task::spawn(async move {
                     let server = TcpStream::connect("127.0.0.1:8080").await?;
                     println!(
                         "Proxying {} to {}",
                         client.peer_addr()?,
                         server.peer_addr()?
                     );
->>>>>>> b585c4f8
 
                     let (cr, cw) = &mut client.split();
                     let (sr, sw) = &mut server.split();
