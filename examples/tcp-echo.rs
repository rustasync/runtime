--- conflicted
+++ resolved
@@ -16,16 +16,10 @@
     // accept connections and process them in parallel
     listener
         .incoming()
-<<<<<<< HEAD
-        .try_for_each_concurrent(None, async move |stream| {
-            runtime::task::spawn(async move {
-                println!("Accepting from: {}", stream.peer_addr()?);
-=======
         .try_for_each_concurrent(None, |stream| {
             async move {
-                runtime::spawn(async move {
+                runtime::task::spawn(async move {
                     println!("Accepting from: {}", stream.peer_addr()?);
->>>>>>> b585c4f8
 
                     let (reader, writer) = &mut stream.split();
                     reader.copy_into(writer).await?;
